--- conflicted
+++ resolved
@@ -3,33 +3,21 @@
 linters:
   default: all
   disable:
+    - containedctx
+    - embeddedstructfieldcheck
     - fatcontext
-    - interfacebloat
-<<<<<<< HEAD
-=======
-    - unconvert
->>>>>>> a8751e10
-    - perfsprint
-    - unparam
-    - nilerr
-    - containedctx
-<<<<<<< HEAD
-=======
-    - errname
->>>>>>> a8751e10
-    - promlinter
-    - thelper
-    - nestif
-    - ireturn
-    - testpackage
-    - embeddedstructfieldcheck
     - funcorder
     - godoclint
+    - interfacebloat
+    - ireturn
+    - nestif
+    - nilerr
     - noinlineerr
-<<<<<<< HEAD
-=======
-    - revive
->>>>>>> a8751e10
+    - perfsprint
+    - promlinter
+    - testpackage
+    - thelper
+    - unparam
     - wsl_v5
 
     - cyclop    # revive
@@ -71,25 +59,12 @@
     gocritic:
       enable-all: true
       disabled-checks:
-<<<<<<< HEAD
-=======
-        - builtinShadowDecl
->>>>>>> a8751e10
-        - captLocal
-        - commentFormatting
-        - emptyStringTest
-        - hugeParam
-        - rangeValCopy
-        - paramTypeCombine
-        - wrapperFunc
-<<<<<<< HEAD
-=======
-
-    gomoddirectives:
-      replace-allow-list:
-        - golang.org/x/time/rate
-        - github.com/corazawaf/coraza/v3
->>>>>>> a8751e10
+       - commentFormatting
+       - emptyStringTest
+       - hugeParam
+       - paramTypeCombine
+       - rangeValCopy
+       - wrapperFunc
 
     govet:
       disable:
@@ -156,30 +131,13 @@
           arguments:
             # lower this after refactoring
             - 240
-<<<<<<< HEAD
         - name: max-public-structs
           disabled: true
         - name: package-directory-mismatch
-=======
-        - name: redefines-builtin-id
-          disabled: true
-        - name: max-public-structs
->>>>>>> a8751e10
-          disabled: true
-#        - name: package-comments
-#          disabled: true
-        - name: var-naming
-          disabled: true
-        - name: unexported-naming
-<<<<<<< HEAD
-          disabled: true
-        - name: unnecessary-format
-=======
->>>>>>> a8751e10
           disabled: true
         - name: unused-parameter
           disabled: true
-        - name: use-errors-new
+        - name: var-naming
           disabled: true
 
     staticcheck:
@@ -188,13 +146,6 @@
         - -QF1004
         - -ST1003
         - -ST1012
-<<<<<<< HEAD
-=======
-
-    wsl:
-      # Allow blocks to end with comments
-      allow-trailing-comment: true
->>>>>>> a8751e10
 
   exclusions:
     presets:
