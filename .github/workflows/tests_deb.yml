--- conflicted
+++ resolved
@@ -47,13 +47,6 @@
         sudo apt update
         sudo apt install -y build-essential debhelper devscripts fakeroot lintian
         docker network create net-test
-<<<<<<< HEAD
-        python3 -m pip install --upgrade pipenv
-        pipenv install --deploy
-        sudo python3 -m pip install --upgrade pipenv
-        sudo pipenv install --deploy
-=======
->>>>>>> 96196b6b
 
     - name: Run functional tests
       env:
